[package]
name = "hypercraft"
version = "0.1.0"
edition = "2021"
authors = ["KuangjuX <kuangjux@outlook.com>"]

# See more keys and their definitions at https://doc.rust-lang.org/cargo/reference/manifest.html


[dependencies]
log = "0.4.17"
memoffset = { version = ">=0.6.5", features = ["unstable_const"] }
arrayvec = { version = "0.7.2", default-features = false }
spin = { version = "0.9", features = ["once", "rwlock", "spin_mutex"] }
tock-registers = "0.8.1"

cortex-a = "8.1.1"
aarch64-cpu = "9.3"

# arceos crates
page_table = { path = "../page_table" }
page_table_entry = { path = "../page_table_entry" }
<<<<<<< HEAD
arm_gic = { path = "../arm_gic" }
spinlock = { path = "../spinlock" }

# [dependencies.tock-registers]
# version = "0.7.0"
# default-features = false
# features = ["register_types"]

=======
memory_addr = { path = "../memory_addr" }
>>>>>>> 4f235d9f

[target.'cfg(target_arch = "riscv64")'.dependencies]
riscv = { git = "https://github.com/rcore-os/riscv", features = ["inline-asm"] }
riscv-decode = { git = "https://github.com/KuangjuX/riscv-decode.git" }
sbi-spec = { version = "0.0.6", features = ["legacy"] }
sbi-rt = {version = "0.0.2", features = ["integer-impls", "legacy"]}

[target.'cfg(target_arch = "x86_64")'.dependencies]
raw-cpuid = "11.0"
bitflags = "1.3"
bit_field = "0.10"
x86 = "0.52"
x86_64 = "0.14"
numeric-enum-macro = "0.2"<|MERGE_RESOLUTION|>--- conflicted
+++ resolved
@@ -20,18 +20,10 @@
 # arceos crates
 page_table = { path = "../page_table" }
 page_table_entry = { path = "../page_table_entry" }
-<<<<<<< HEAD
 arm_gic = { path = "../arm_gic" }
 spinlock = { path = "../spinlock" }
 
-# [dependencies.tock-registers]
-# version = "0.7.0"
-# default-features = false
-# features = ["register_types"]
-
-=======
 memory_addr = { path = "../memory_addr" }
->>>>>>> 4f235d9f
 
 [target.'cfg(target_arch = "riscv64")'.dependencies]
 riscv = { git = "https://github.com/rcore-os/riscv", features = ["inline-asm"] }
